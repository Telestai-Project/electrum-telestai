import asyncio
import base64
import sys

from electrum_hms.bitcoin import (public_key_to_p2pkh, address_from_private_key,
                              is_address, is_private_key,
                              var_int, _op_push, address_to_script, OnchainOutputType, address_to_payload,
                              deserialize_privkey, serialize_privkey, is_segwit_address,
                              is_b58_address, address_to_scripthash, is_minikey,
                              is_compressed_privkey, EncodeBase58Check, DecodeBase58Check,
                              script_num_to_bytes, push_script, add_number_to_script,
                              opcodes, base_encode, base_decode, BitcoinException)
from electrum_hms import bip32
from electrum_hms import segwit_addr
from electrum_hms.segwit_addr import DecodedBech32
from electrum_hms.bip32 import (BIP32Node, convert_bip32_intpath_to_strpath,
                            xpub_from_xprv, xpub_type, is_xprv, is_bip32_derivation,
                            is_xpub, convert_bip32_strpath_to_intpath,
                            normalize_bip32_derivation, is_all_public_derivation)
from electrum_hms.crypto import sha256d, SUPPORTED_PW_HASH_VERSIONS
from electrum_hms import ecc, crypto, constants
from electrum_hms.util import bfh, InvalidPassword, randrange
from electrum_hms.storage import WalletStorage
from electrum_hms.keystore import xtype_from_derivation

from electrum_hms import ecc_fast

from . import ElectrumTestCase
from . import FAST_TESTS


def needs_test_with_all_aes_implementations(func):
    """Function decorator to run a unit test multiple times:
    once with each AES implementation.

    NOTE: this is inherently sequential;
    tests running in parallel would break things
    """
    if FAST_TESTS:  # if set, only run tests once, using fastest implementation
        return func
    has_cryptodome = crypto.HAS_CRYPTODOME
    has_cryptography = crypto.HAS_CRYPTOGRAPHY
    has_pyaes = crypto.HAS_PYAES
    if asyncio.iscoroutinefunction(func):
        async def run_test(*args, **kwargs):
            try:
                if has_pyaes:
                    (crypto.HAS_CRYPTODOME, crypto.HAS_CRYPTOGRAPHY, crypto.HAS_PYAES) = False, False, True
                    await func(*args, **kwargs)  # pyaes
                if has_cryptodome:
                    (crypto.HAS_CRYPTODOME, crypto.HAS_CRYPTOGRAPHY, crypto.HAS_PYAES) = True, False, False
                    await func(*args, **kwargs)  # cryptodome
                if has_cryptography:
                    (crypto.HAS_CRYPTODOME, crypto.HAS_CRYPTOGRAPHY, crypto.HAS_PYAES) = False, True, False
                    await func(*args, **kwargs)  # cryptography
            finally:
                crypto.HAS_CRYPTODOME = has_cryptodome
                crypto.HAS_CRYPTOGRAPHY = has_cryptography
                crypto.HAS_PYAES = has_pyaes
    else:
        def run_test(*args, **kwargs):
            try:
                if has_pyaes:
                    (crypto.HAS_CRYPTODOME, crypto.HAS_CRYPTOGRAPHY, crypto.HAS_PYAES) = False, False, True
                    func(*args, **kwargs)  # pyaes
                if has_cryptodome:
                    (crypto.HAS_CRYPTODOME, crypto.HAS_CRYPTOGRAPHY, crypto.HAS_PYAES) = True, False, False
                    func(*args, **kwargs)  # cryptodome
                if has_cryptography:
                    (crypto.HAS_CRYPTODOME, crypto.HAS_CRYPTOGRAPHY, crypto.HAS_PYAES) = False, True, False
                    func(*args, **kwargs)  # cryptography
            finally:
                crypto.HAS_CRYPTODOME = has_cryptodome
                crypto.HAS_CRYPTOGRAPHY = has_cryptography
                crypto.HAS_PYAES = has_pyaes
    return run_test


def needs_test_with_all_chacha20_implementations(func):
    """Function decorator to run a unit test multiple times:
    once with each ChaCha20/Poly1305 implementation.

    NOTE: this is inherently sequential;
    tests running in parallel would break things
    """
    if FAST_TESTS:  # if set, only run tests once, using fastest implementation
        return func
    has_cryptodome = crypto.HAS_CRYPTODOME
    has_cryptography = crypto.HAS_CRYPTOGRAPHY
    if asyncio.iscoroutinefunction(func):
        async def run_test(*args, **kwargs):
            try:
                if has_cryptodome:
                    (crypto.HAS_CRYPTODOME, crypto.HAS_CRYPTOGRAPHY) = True, False
                    await func(*args, **kwargs)  # cryptodome
                if has_cryptography:
                    (crypto.HAS_CRYPTODOME, crypto.HAS_CRYPTOGRAPHY) = False, True
                    await func(*args, **kwargs)  # cryptography
            finally:
                crypto.HAS_CRYPTODOME = has_cryptodome
                crypto.HAS_CRYPTOGRAPHY = has_cryptography
    else:
        def run_test(*args, **kwargs):
            try:
                if has_cryptodome:
                    (crypto.HAS_CRYPTODOME, crypto.HAS_CRYPTOGRAPHY) = True, False
                    func(*args, **kwargs)  # cryptodome
                if has_cryptography:
                    (crypto.HAS_CRYPTODOME, crypto.HAS_CRYPTOGRAPHY) = False, True
                    func(*args, **kwargs)  # cryptography
            finally:
                crypto.HAS_CRYPTODOME = has_cryptodome
                crypto.HAS_CRYPTOGRAPHY = has_cryptography
    return run_test


def disable_ecdsa_r_value_grinding(func):
    """Function decorator to run a unit test with ecdsa R-value grinding disabled.
    This is used when we want to pass test vectors that were created without R-value grinding.
    (see https://github.com/bitcoin/bitcoin/pull/13666 )

    NOTE: this is inherently sequential;
    tests running in parallel would break things
    """
    is_grinding = ecc.ENABLE_ECDSA_R_VALUE_GRINDING
    if asyncio.iscoroutinefunction(func):
        async def run_test(*args, **kwargs):
            try:
                ecc.ENABLE_ECDSA_R_VALUE_GRINDING = False
                return await func(*args, **kwargs)
            finally:
                ecc.ENABLE_ECDSA_R_VALUE_GRINDING = is_grinding
    else:
        def run_test(*args, **kwargs):
            try:
                ecc.ENABLE_ECDSA_R_VALUE_GRINDING = False
                return func(*args, **kwargs)
            finally:
                ecc.ENABLE_ECDSA_R_VALUE_GRINDING = is_grinding
    return run_test


class Test_bitcoin(ElectrumTestCase):

    def test_libsecp256k1_is_available(self):
        # we want the unit testing framework to test with libsecp256k1 available.
        self.assertTrue(bool(ecc_fast._libsecp256k1))

    def test_pycryptodomex_is_available(self):
        # we want the unit testing framework to test with pycryptodomex available.
        self.assertTrue(bool(crypto.HAS_CRYPTODOME))

    def test_cryptography_is_available(self):
        # we want the unit testing framework to test with cryptography available.
        self.assertTrue(bool(crypto.HAS_CRYPTOGRAPHY))

    def test_pyaes_is_available(self):
        # we want the unit testing framework to test with pyaes available.
        self.assertTrue(bool(crypto.HAS_PYAES))

    @needs_test_with_all_aes_implementations
    def test_crypto(self):
        for message in [b"Chancellor on brink of second bailout for banks", b'\xff'*512]:
            self._do_test_crypto(message)

    def _do_test_crypto(self, message: bytes):
        G = ecc.GENERATOR
        _r  = G.order()
        pvk = randrange(_r)

        Pub = pvk*G
        pubkey_c = Pub.get_public_key_bytes(True)
        #pubkey_u = point_to_ser(Pub,False)
        addr_c = public_key_to_p2pkh(pubkey_c)

        #print "Private key            ", '%064x'%pvk
        eck = ecc.ECPrivkey.from_secret_scalar(pvk)

        #print "Compressed public key  ", pubkey_c.encode('hex')
        enc = ecc.ECPubkey(pubkey_c).encrypt_message(message)
        dec = eck.decrypt_message(enc)
        self.assertEqual(message, dec)

        #print "Uncompressed public key", pubkey_u.encode('hex')
        #enc2 = EC_KEY.encrypt_message(message, pubkey_u)
        dec2 = eck.decrypt_message(enc)
        self.assertEqual(message, dec2)

        msg32 = sha256d(ecc.usermessage_magic(message))
        sig65 = eck.ecdsa_sign_recoverable(msg32, is_compressed=True)
        self.assertTrue(eck.ecdsa_verify_recoverable(sig65, msg32))

    def test_ecc_sanity(self):
        G = ecc.GENERATOR
        n = G.order()
        self.assertEqual(ecc.CURVE_ORDER, n)
        inf = n * G
        self.assertEqual(ecc.POINT_AT_INFINITY, inf)
        self.assertTrue(inf.is_at_infinity())
        self.assertFalse(G.is_at_infinity())
        self.assertEqual(11 * G, 7 * G + 4 * G)
        self.assertEqual((n + 2) * G, 2 * G)
        self.assertEqual((n - 2) * G, -2 * G)
        A = (n - 2) * G
        B = (n - 1) * G
        C = n * G
        D = (n + 1) * G
        self.assertFalse(A.is_at_infinity())
        self.assertFalse(B.is_at_infinity())
        self.assertTrue(C.is_at_infinity())
        self.assertTrue((C * 5).is_at_infinity())
        self.assertFalse(D.is_at_infinity())
        self.assertEqual(inf, C)
        self.assertEqual(inf, A + 2 * G)
        self.assertEqual(inf, D + (-1) * G)
        self.assertNotEqual(A, B)
        self.assertEqual(2 * G, inf + 2 * G)
        self.assertEqual(inf, 3 * G + (-3 * G))

    @staticmethod
    def sign_message_with_wif_privkey(wif_privkey: str, msg: bytes) -> bytes:
        txin_type, privkey, compressed = deserialize_privkey(wif_privkey)
        key = ecc.ECPrivkey(privkey)
        return key.ecdsa_sign_usermessage(msg, is_compressed=compressed)

    def test_signmessage_legacy_address(self):
        msg1 = b'Chancellor on brink of second bailout for banks'
        msg2 = b'Electrum'

        sig1 = self.sign_message_with_wif_privkey(
            'L1TnU2zbNaAqMoVh65Cyvmcjzbrj41Gs9iTLcWbpJCMynXwh1frH', msg1)  # compressed pubkey
        addr1 = 'FZrwuZcbL7DJTNNBkLeavY7qrJyArcge8Z'
        sig2 = self.sign_message_with_wif_privkey(
            '5Hxn5C4SQuiV6e62A1MtZmbSeQyrLFhu5uYks62pU5VBUva3Y5H', msg2)  # uncompressed pubkey
        addr2 = 'FkYzwNGW2hqKQhm6GAt4UyLdbdsBBnEF2p'

        sig1_b64 = base64.b64encode(sig1)
        sig2_b64 = base64.b64encode(sig2)

        self.assertEqual(sig1_b64, b'IAif/RUZGwevZzO9EGfYGSLNwuz92w0USgyhXwdfm95iDz1nTIrOCc+rfEAn5kfJXJyMjnJxrsKx19/4+8OaLag=')
        self.assertEqual(sig2_b64, b'Gyn+i4kpkyRQYLFwJhifWz6m7DeM33OmC8XCBN4QTxPYbvACNtxbRZ4hkfsv2MJWrCbMir2NssMj+cCWmTRB2oM=')

        self.assertTrue(ecc.verify_usermessage_with_address(addr1, sig1, msg1))
        self.assertTrue(ecc.verify_usermessage_with_address(addr2, sig2, msg2))

        self.assertFalse(ecc.verify_usermessage_with_address(addr1, b'wrong', msg1))
        self.assertFalse(ecc.verify_usermessage_with_address(addr1, sig2, msg1))

    def test_signmessage_segwit_witness_v0_address(self):
        msg = b'Electrum'
        # p2wpkh-p2sh
        sig1 = self.sign_message_with_wif_privkey("p2wpkh-p2sh:L1cgMEnShp73r9iCukoPE3MogLeueNYRD9JVsfT1zVHyPBR3KqBY", msg)
        addr1 = "3DYoBqQ5N6dADzyQjy9FT1Ls4amiYVaqTG"
        self.assertEqual(base64.b64encode(sig1), b'HyFaND+87TtVbRhkTfT3mPNBCQcJ32XXtNZGW8sFldJsNpOPCegEmdcCf5Thy18hdMH88GLxZLkOby/EwVUuSeA=')
        self.assertTrue(ecc.verify_usermessage_with_address(addr1, sig1, msg))
        self.assertFalse(ecc.verify_usermessage_with_address(addr1, sig1, b'heyheyhey'))
        # p2wpkh
        sig2 = self.sign_message_with_wif_privkey("p2wpkh:L1cgMEnShp73r9iCukoPE3MogLeueNYRD9JVsfT1zVHyPBR3KqBY", msg)
        addr2 = "bc1qq2tmmcngng78nllq2pvrkchcdukemtj56uyue0"
        self.assertEqual(base64.b64encode(sig2), b'HyFaND+87TtVbRhkTfT3mPNBCQcJ32XXtNZGW8sFldJsNpOPCegEmdcCf5Thy18hdMH88GLxZLkOby/EwVUuSeA=')
        self.assertTrue(ecc.verify_usermessage_with_address(addr2, sig2, msg))
        self.assertFalse(ecc.verify_usermessage_with_address(addr2, sig2, b'heyheyhey'))

    def test_signmessage_segwit_witness_v0_address_test_we_also_accept_sigs_from_trezor(self):
        """Trezor and some other projects use a slightly different scheme for message-signing
        with p2wpkh and p2wpkh-p2sh addresses. Test that we also accept signatures from them.
        see #3861
        tests from https://github.com/trezor/trezor-firmware/blob/2ce1e6ba7dbe5bbaeeb336fff0a038e59cb40ef8/tests/device_tests/bitcoin/test_signmessage.py#L39
        """
        msg = b"This is an example of a signed message."
        addr1 = "3L6TyTisPBmrDAj6RoKmDzNnj4eQi54gD2"
        addr2 = "bc1qannfxke2tfd4l7vhepehpvt05y83v3qsf6nfkk"
        sig1 = bytes.fromhex("23744de4516fac5c140808015664516a32fead94de89775cec7e24dbc24fe133075ac09301c4cc8e197bea4b6481661d5b8e9bf19d8b7b8a382ecdb53c2ee0750d")
        sig2 = bytes.fromhex("28b55d7600d9e9a7e2a49155ddf3cfdb8e796c207faab833010fa41fb7828889bc47cf62348a7aaa0923c0832a589fab541e8f12eb54fb711c90e2307f0f66b194")
        self.assertTrue(ecc.verify_usermessage_with_address(address=addr1, sig65=sig1, message=msg))
        self.assertTrue(ecc.verify_usermessage_with_address(address=addr2, sig65=sig2, message=msg))
        # if there is type information in the header of the sig (first byte), enforce that:
        sig1_wrongtype = bytes.fromhex("27744de4516fac5c140808015664516a32fead94de89775cec7e24dbc24fe133075ac09301c4cc8e197bea4b6481661d5b8e9bf19d8b7b8a382ecdb53c2ee0750d")
        sig2_wrongtype = bytes.fromhex("24b55d7600d9e9a7e2a49155ddf3cfdb8e796c207faab833010fa41fb7828889bc47cf62348a7aaa0923c0832a589fab541e8f12eb54fb711c90e2307f0f66b194")
        self.assertFalse(ecc.verify_usermessage_with_address(address=addr1, sig65=sig1_wrongtype, message=msg))
        self.assertFalse(ecc.verify_usermessage_with_address(address=addr2, sig65=sig2_wrongtype, message=msg))

    @needs_test_with_all_aes_implementations
    def test_decrypt_message(self):
        key = WalletStorage.get_eckey_from_password('pw123')
        self.assertEqual(b'me<(s_s)>age', key.decrypt_message(b'QklFMQMDFtgT3zWSQsa+Uie8H/WvfUjlu9UN9OJtTt3KlgKeSTi6SQfuhcg1uIz9hp3WIUOFGTLr4RNQBdjPNqzXwhkcPi2Xsbiw6UCNJncVPJ6QBg=='))
        self.assertEqual(b'me<(s_s)>age', key.decrypt_message(b'QklFMQKXOXbylOQTSMGfo4MFRwivAxeEEkewWQrpdYTzjPhqjHcGBJwdIhB7DyRfRQihuXx1y0ZLLv7XxLzrILzkl/H4YUtZB4uWjuOAcmxQH4i/Og=='))
        self.assertEqual(b'hey_there' * 100, key.decrypt_message(b'QklFMQLOOsabsXtGQH8edAa6VOUa5wX8/DXmxX9NyHoAx1a5bWgllayGRVPeI2bf0ZdWK0tfal0ap0ZIVKbd2eOJybqQkILqT6E1/Syzq0Zicyb/AA1eZNkcX5y4gzloxinw00ubCA8M7gcUjJpOqbnksATcJ5y2YYXcHMGGfGurWu6uJ/UyrNobRidWppRMW5yR9/6utyNvT6OHIolCMEf7qLcmtneoXEiz51hkRdZS7weNf9mGqSbz9a2NL3sdh1A0feHIjAZgcCKcAvksNUSauf0/FnIjzTyPRpjRDMeDC8Ci3sGiuO3cvpWJwhZfbjcS26KmBv2CHWXfRRNFYOInHZNIXWNAoBB47Il5bGSMd+uXiGr+SQ9tNvcu+BiJNmFbxYqg+oQ8dGAl1DtvY2wJVY8k7vO9BIWSpyIxfGw7EDifhc5vnOmGe016p6a01C3eVGxgl23UYMrP7+fpjOcPmTSF4rk5U5ljEN3MSYqlf1QEv0OqlI9q1TwTK02VBCjMTYxDHsnt04OjNBkNO8v5uJ4NR+UUDBEp433z53I59uawZ+dbk4v4ZExcl8EGmKm3Gzbal/iJ/F7KQuX2b/ySEhLOFVYFWxK73X1nBvCSK2mC2/8fCw8oI5pmvzJwQhcCKTdEIrz3MMvAHqtPScDUOjzhXxInQOCb3+UBj1PPIdqkYLvZss1TEaBwYZjLkVnK2MBj7BaqT6Rp6+5A/fippUKHsnB6eYMEPR2YgDmCHL+4twxHJG6UWdP3ybaKiiAPy2OHNP6PTZ0HrqHOSJzBSDD+Z8YpaRg29QX3UEWlqnSKaan0VYAsV1VeaN0XFX46/TWO0L5tjhYVXJJYGqo6tIQJymxATLFRF6AZaD1Mwd27IAL04WkmoQoXfO6OFfwdp/shudY/1gBkDBvGPICBPtnqkvhGF+ZF3IRkuPwiFWeXmwBxKHsRx/3+aJu32Ml9+za41zVk2viaxcGqwTc5KMexQFLAUwqhv+aIik7U+5qk/gEVSuRoVkihoweFzKolNF+BknH2oB4rZdPixag5Zje3DvgjsSFlOl69W/67t/Gs8htfSAaHlsB8vWRQr9+v/lxTbrAw+O0E+sYGoObQ4qQMyQshNZEHbpPg63eWiHtJJnrVBvOeIbIHzoLDnMDsWVWZSMzAQ1vhX1H5QLgSEbRlKSliVY03kDkh/Nk/KOn+B2q37Ialq4JcRoIYFGJ8AoYEAD0tRuTqFddIclE75HzwaNG7NyKW1plsa72ciOPwsPJsdd5F0qdSQ3OSKtooTn7uf6dXOc4lDkfrVYRlZ0PX'))

    @needs_test_with_all_aes_implementations
    def test_encrypt_message(self):
        key = WalletStorage.get_eckey_from_password('secret_password77')
        msgs = [
            bytes([0] * 555),
            b'cannot think of anything funny'
        ]
        for plaintext in msgs:
            ciphertext1 = key.encrypt_message(plaintext)
            ciphertext2 = key.encrypt_message(plaintext)
            self.assertEqual(plaintext, key.decrypt_message(ciphertext1))
            self.assertEqual(plaintext, key.decrypt_message(ciphertext2))
            self.assertNotEqual(ciphertext1, ciphertext2)

    def test_sign_transaction(self):
        eckey1 = ecc.ECPrivkey(bfh('7e1255fddb52db1729fc3ceb21a46f95b8d9fe94cc83425e936a6c5223bb679d'))
        sig1 = eckey1.ecdsa_sign(bfh('5a548b12369a53faaa7e51b5081829474ebdd9c924b3a8230b69aa0be254cd94'),
                                 sigencode=ecc.ecdsa_der_sig_from_r_and_s)
        self.assertEqual('3044022066e7d6a954006cce78a223f5edece8aaedcf3607142e9677acef1cfcb91cfdde022065cb0b5401bf16959ce7b785ea7fd408be5e4cb7d8f1b1a32c78eac6f73678d9', sig1.hex())

        eckey2 = ecc.ECPrivkey(bfh('c7ce8c1462c311eec24dff9e2532ac6241e50ae57e7d1833af21942136972f23'))
        sig2 = eckey2.ecdsa_sign(bfh('642a2e66332f507c92bda910158dfe46fc10afbf72218764899d3af99a043fac'),
                                 sigencode=ecc.ecdsa_der_sig_from_r_and_s)
        self.assertEqual('30440220618513f4cfc87dde798ce5febae7634c23e7b9254a1eabf486be820f6a7c2c4702204fef459393a2b931f949e63ced06888f35e286e446dc46feb24b5b5f81c6ed52', sig2.hex())

    @disable_ecdsa_r_value_grinding
    def test_sign_transaction_without_ecdsa_r_value_grinding(self):
        eckey1 = ecc.ECPrivkey(bfh('7e1255fddb52db1729fc3ceb21a46f95b8d9fe94cc83425e936a6c5223bb679d'))
        sig1 = eckey1.ecdsa_sign(bfh('5a548b12369a53faaa7e51b5081829474ebdd9c924b3a8230b69aa0be254cd94'),
                                 sigencode=ecc.ecdsa_der_sig_from_r_and_s)
        self.assertEqual('3045022100902a288b98392254cd23c0e9a49ac6d7920f171b8249a48e484b998f1874a2010220723d844826828f092cf400cb210c4fa0b8cd1b9d1a7f21590e78e022ff6476b9', sig1.hex())

    @needs_test_with_all_aes_implementations
    def test_aes_homomorphic(self):
        """Make sure AES is homomorphic."""
        payload = u'\u66f4\u7a33\u5b9a\u7684\u4ea4\u6613\u5e73\u53f0'
        password = u'secret'
        for version in SUPPORTED_PW_HASH_VERSIONS:
            enc = crypto.pw_encode(payload, password, version=version)
            dec = crypto.pw_decode(enc, password, version=version)
            self.assertEqual(dec, payload)

    @needs_test_with_all_aes_implementations
    def test_aes_encode_without_password(self):
        """When not passed a password, pw_encode is noop on the payload."""
        payload = u'\u66f4\u7a33\u5b9a\u7684\u4ea4\u6613\u5e73\u53f0'
        for version in SUPPORTED_PW_HASH_VERSIONS:
            enc = crypto.pw_encode(payload, None, version=version)
            self.assertEqual(payload, enc)

    @needs_test_with_all_aes_implementations
    def test_aes_deencode_without_password(self):
        """When not passed a password, pw_decode is noop on the payload."""
        payload = u'\u66f4\u7a33\u5b9a\u7684\u4ea4\u6613\u5e73\u53f0'
        for version in SUPPORTED_PW_HASH_VERSIONS:
            enc = crypto.pw_decode(payload, None, version=version)
            self.assertEqual(payload, enc)

    @needs_test_with_all_aes_implementations
    def test_aes_decode_with_invalid_password(self):
        """pw_decode raises an Exception when supplied an invalid password."""
        payload = u"blah"
        password = u"uber secret"
        wrong_password = u"not the password"
        for version in SUPPORTED_PW_HASH_VERSIONS:
            enc = crypto.pw_encode(payload, password, version=version)
            with self.assertRaises(InvalidPassword):
                crypto.pw_decode(enc, wrong_password, version=version)
        # sometimes the PKCS7 padding gets removed cleanly,
        # but then UnicodeDecodeError gets raised (internally):
        enc = 'smJ7j6ccr8LnMOlx98s/ajgikv9s3R1PQuG3GyyIMmo='
        with self.assertRaises(InvalidPassword):
            crypto.pw_decode(enc, wrong_password, version=1)

    @needs_test_with_all_chacha20_implementations
    def test_chacha20_poly1305_encrypt__with_associated_data(self):
        key = bytes.fromhex('37326d9d69a83b815ddfd947d21b0dd39111e5b6a5a44042c44d570ea03e3179')
        nonce = bytes.fromhex('010203040506070809101112')
        associated_data = bytes.fromhex('30c9572d4305d4f3ccb766b1db884da6f1e0086f55136a39740700c272095717')
        data = bytes.fromhex('4a6cd75da76cedf0a8a47e3a5734a328')
        self.assertEqual(bytes.fromhex('90fb51fcde1fbe4013500bd7a32280445d80ee21f0aa3acd30df72cf609de064'),
                         crypto.chacha20_poly1305_encrypt(key=key, nonce=nonce, associated_data=associated_data, data=data))

    @needs_test_with_all_chacha20_implementations
    def test_chacha20_poly1305_decrypt__with_associated_data(self):
        key = bytes.fromhex('37326d9d69a83b815ddfd947d21b0dd39111e5b6a5a44042c44d570ea03e3179')
        nonce = bytes.fromhex('010203040506070809101112')
        associated_data = bytes.fromhex('30c9572d4305d4f3ccb766b1db884da6f1e0086f55136a39740700c272095717')
        data = bytes.fromhex('90fb51fcde1fbe4013500bd7a32280445d80ee21f0aa3acd30df72cf609de064')
        self.assertEqual(bytes.fromhex('4a6cd75da76cedf0a8a47e3a5734a328'),
                         crypto.chacha20_poly1305_decrypt(key=key, nonce=nonce, associated_data=associated_data, data=data))
        with self.assertRaises(ValueError):
            crypto.chacha20_poly1305_decrypt(key=key, nonce=nonce, associated_data=b'', data=data)

    @needs_test_with_all_chacha20_implementations
    def test_chacha20_poly1305_encrypt__without_associated_data(self):
        key = bytes.fromhex('37326d9d69a83b815ddfd947d21b0dd39111e5b6a5a44042c44d570ea03e3179')
        nonce = bytes.fromhex('010203040506070809101112')
        data = bytes.fromhex('4a6cd75da76cedf0a8a47e3a5734a328')
        self.assertEqual(bytes.fromhex('90fb51fcde1fbe4013500bd7a322804469c2be9b1385bc5ded5cd96be510280f'),
                         crypto.chacha20_poly1305_encrypt(key=key, nonce=nonce, data=data))
        self.assertEqual(bytes.fromhex('90fb51fcde1fbe4013500bd7a322804469c2be9b1385bc5ded5cd96be510280f'),
                         crypto.chacha20_poly1305_encrypt(key=key, nonce=nonce, data=data, associated_data=b''))

    @needs_test_with_all_chacha20_implementations
    def test_chacha20_poly1305_decrypt__without_associated_data(self):
        key = bytes.fromhex('37326d9d69a83b815ddfd947d21b0dd39111e5b6a5a44042c44d570ea03e3179')
        nonce = bytes.fromhex('010203040506070809101112')
        data = bytes.fromhex('90fb51fcde1fbe4013500bd7a322804469c2be9b1385bc5ded5cd96be510280f')
        self.assertEqual(bytes.fromhex('4a6cd75da76cedf0a8a47e3a5734a328'),
                         crypto.chacha20_poly1305_decrypt(key=key, nonce=nonce, data=data))
        self.assertEqual(bytes.fromhex('4a6cd75da76cedf0a8a47e3a5734a328'),
                         crypto.chacha20_poly1305_decrypt(key=key, nonce=nonce, data=data, associated_data=b''))

    @needs_test_with_all_chacha20_implementations
    def test_chacha20_encrypt__8_byte_nonce(self):
        key = bytes.fromhex('37326d9d69a83b815ddfd947d21b0dd39111e5b6a5a44042c44d570ea03e3179')
        nonce = bytes.fromhex('0102030405060708')
        data = bytes.fromhex('38a0e0a7c865fe9ca31f0730cfcab610f18e6da88dc3790f1d243f711a257c78')
        ciphertext = crypto.chacha20_encrypt(key=key, nonce=nonce, data=data)
        self.assertEqual(bytes.fromhex('f62fbd74d197323c7c3d5658476a884d38ee6f4b5500add1e8dc80dcd9c15dff'), ciphertext)
        self.assertEqual(data, crypto.chacha20_decrypt(key=key, nonce=nonce, data=ciphertext))

    @needs_test_with_all_chacha20_implementations
    def test_chacha20_encrypt__12_byte_nonce(self):
        key = bytes.fromhex('37326d9d69a83b815ddfd947d21b0dd39111e5b6a5a44042c44d570ea03e3179')
        nonce = bytes.fromhex('010203040506070809101112')
        data = bytes.fromhex('38a0e0a7c865fe9ca31f0730cfcab610f18e6da88dc3790f1d243f711a257c78')
        ciphertext = crypto.chacha20_encrypt(key=key, nonce=nonce, data=data)
        self.assertEqual(bytes.fromhex('c0b1cb75c3c23c13f47dab393add738c92c62c4e2546cb3bf2b48269a4184028'), ciphertext)
        self.assertEqual(data, crypto.chacha20_decrypt(key=key, nonce=nonce, data=ciphertext))

    def test_sha256d(self):
        self.assertEqual(b'\x95MZI\xfdp\xd9\xb8\xbc\xdb5\xd2R&x)\x95\x7f~\xf7\xfalt\xf8\x84\x19\xbd\xc5\xe8"\t\xf4',
                         sha256d(u"test"))

    def test_var_int(self):
        for i in range(0xfd):
            self.assertEqual(var_int(i), bfh("{:02x}".format(i)))

        self.assertEqual(var_int(0xfd), bfh("fdfd00"))
        self.assertEqual(var_int(0xfe), bfh("fdfe00"))
        self.assertEqual(var_int(0xff), bfh("fdff00"))
        self.assertEqual(var_int(0x1234), bfh("fd3412"))
        self.assertEqual(var_int(0xffff), bfh("fdffff"))
        self.assertEqual(var_int(0x10000), bfh("fe00000100"))
        self.assertEqual(var_int(0x12345678), bfh("fe78563412"))
        self.assertEqual(var_int(0xffffffff), bfh("feffffffff"))
        self.assertEqual(var_int(0x100000000), bfh("ff0000000001000000"))
        self.assertEqual(var_int(0x0123456789abcdef), bfh("ffefcdab8967452301"))

    def test_op_push(self):
        self.assertEqual(_op_push(0x00), bfh('00'))
        self.assertEqual(_op_push(0x12), bfh('12'))
        self.assertEqual(_op_push(0x4b), bfh('4b'))
        self.assertEqual(_op_push(0x4c), bfh('4c4c'))
        self.assertEqual(_op_push(0xfe), bfh('4cfe'))
        self.assertEqual(_op_push(0xff), bfh('4cff'))
        self.assertEqual(_op_push(0x100), bfh('4d0001'))
        self.assertEqual(_op_push(0x1234), bfh('4d3412'))
        self.assertEqual(_op_push(0xfffe), bfh('4dfeff'))
        self.assertEqual(_op_push(0xffff), bfh('4dffff'))
        self.assertEqual(_op_push(0x10000), bfh('4e00000100'))
        self.assertEqual(_op_push(0x12345678), bfh('4e78563412'))

    def test_script_num_to_hex(self):
        # test vectors from https://github.com/btcsuite/btcd/blob/fdc2bc867bda6b351191b5872d2da8270df00d13/txscript/scriptnum.go#L77
        self.assertEqual(script_num_to_bytes(127), bfh('7f'))
        self.assertEqual(script_num_to_bytes(-127), bfh('ff'))
        self.assertEqual(script_num_to_bytes(128), bfh('8000'))
        self.assertEqual(script_num_to_bytes(-128), bfh('8080'))
        self.assertEqual(script_num_to_bytes(129), bfh('8100'))
        self.assertEqual(script_num_to_bytes(-129), bfh('8180'))
        self.assertEqual(script_num_to_bytes(256), bfh('0001'))
        self.assertEqual(script_num_to_bytes(-256), bfh('0081'))
        self.assertEqual(script_num_to_bytes(32767), bfh('ff7f'))
        self.assertEqual(script_num_to_bytes(-32767), bfh('ffff'))
        self.assertEqual(script_num_to_bytes(32768), bfh('008000'))
        self.assertEqual(script_num_to_bytes(-32768), bfh('008080'))

    def test_push_script(self):
        # https://github.com/bitcoin/bips/blob/master/bip-0062.mediawiki#push-operators
        self.assertEqual(push_script(b""), bytes([opcodes.OP_0]))
        self.assertEqual(push_script(b'\x07'), bytes([opcodes.OP_7]))
        self.assertEqual(push_script(b'\x10'), bytes([opcodes.OP_16]))
        self.assertEqual(push_script(b'\x81'), bytes([opcodes.OP_1NEGATE]))
        self.assertEqual(push_script(b'\x11'), bfh('0111'))
        self.assertEqual(push_script(75 * b'\x42'), bfh('4b' + 75 * '42'))
        self.assertEqual(push_script(76 * b'\x42'), bytes([opcodes.OP_PUSHDATA1]) + bfh('4c' + 76 * '42'))
        self.assertEqual(push_script(100 * b'\x42'), bytes([opcodes.OP_PUSHDATA1]) + bfh('64' + 100 * '42'))
        self.assertEqual(push_script(255 * b'\x42'), bytes([opcodes.OP_PUSHDATA1]) + bfh('ff' + 255 * '42'))
        self.assertEqual(push_script(256 * b'\x42'), bytes([opcodes.OP_PUSHDATA2]) + bfh('0001' + 256 * '42'))
        self.assertEqual(push_script(520 * b'\x42'), bytes([opcodes.OP_PUSHDATA2]) + bfh('0802' + 520 * '42'))

    def test_add_number_to_script(self):
        # https://github.com/bitcoin/bips/blob/master/bip-0062.mediawiki#numbers
        self.assertEqual(add_number_to_script(0), bytes([opcodes.OP_0]))
        self.assertEqual(add_number_to_script(7), bytes([opcodes.OP_7]))
        self.assertEqual(add_number_to_script(16), bytes([opcodes.OP_16]))
        self.assertEqual(add_number_to_script(-1), bytes([opcodes.OP_1NEGATE]))
        self.assertEqual(add_number_to_script(-127), bfh('01ff'))
        self.assertEqual(add_number_to_script(-2), bfh('0182'))
        self.assertEqual(add_number_to_script(17), bfh('0111'))
        self.assertEqual(add_number_to_script(127), bfh('017f'))
        self.assertEqual(add_number_to_script(-32767), bfh('02ffff'))
        self.assertEqual(add_number_to_script(-128), bfh('028080'))
        self.assertEqual(add_number_to_script(128), bfh('028000'))
        self.assertEqual(add_number_to_script(32767), bfh('02ff7f'))
        self.assertEqual(add_number_to_script(-8388607), bfh('03ffffff'))
        self.assertEqual(add_number_to_script(-32768), bfh('03008080'))
        self.assertEqual(add_number_to_script(32768), bfh('03008000'))
        self.assertEqual(add_number_to_script(8388607), bfh('03ffff7f'))
        self.assertEqual(add_number_to_script(-2147483647), bfh('04ffffffff'))
        self.assertEqual(add_number_to_script(-8388608), bfh('0400008080'))
        self.assertEqual(add_number_to_script(8388608), bfh('0400008000'))
        self.assertEqual(add_number_to_script(2147483647), bfh('04ffffff7f'))

    def test_address_to_script(self):
        # bech32/bech32m native segwit
        # test vectors from BIP-0173
        # note: the ones that are commented out have been invalidated by BIP-0350
        self.assertEqual(address_to_script('BC1QW508D6QEJXTDG4Y5R3ZARVARY0C5XW7KV8F3T4').hex(), '0014751e76e8199196d454941c45d1b3a323f1433bd6')
        # self.assertEqual(address_to_script('bc1pw508d6qejxtdg4y5r3zarvary0c5xw7kw508d6qejxtdg4y5r3zarvary0c5xw7k7grplx'), '5128751e76e8199196d454941c45d1b3a323f1433bd6751e76e8199196d454941c45d1b3a323f1433bd6')
        # self.assertEqual(address_to_script('BC1SW50QA3JX3S'), '6002751e')
        # self.assertEqual(address_to_script('bc1zw508d6qejxtdg4y5r3zarvaryvg6kdaj'), '5210751e76e8199196d454941c45d1b3a323')

        # bech32/bech32m native segwit
        # test vectors from BIP-0350
        self.assertEqual(address_to_script('bc1pw508d6qejxtdg4y5r3zarvary0c5xw7kw508d6qejxtdg4y5r3zarvary0c5xw7kt5nd6y').hex(), '5128751e76e8199196d454941c45d1b3a323f1433bd6751e76e8199196d454941c45d1b3a323f1433bd6')
        self.assertEqual(address_to_script('BC1SW50QGDZ25J').hex(), '6002751e')
        self.assertEqual(address_to_script('bc1zw508d6qejxtdg4y5r3zarvaryvaxxpcs').hex(), '5210751e76e8199196d454941c45d1b3a323')
        self.assertEqual(address_to_script('bc1p0xlxvlhemja6c4dqv22uapctqupfhlxm9h8z3k2e72q4k9hcz7vqzk5jj0').hex(), '512079be667ef9dcbbac55a06295ce870b07029bfcdb2dce28d959f2815b16f81798')

        # invalid addresses (from BIP-0173)
        self.assertFalse(is_address('tc1qw508d6qejxtdg4y5r3zarvary0c5xw7kg3g4ty'))
        self.assertFalse(is_address('bc1qw508d6qejxtdg4y5r3zarvary0c5xw7kv8f3t5'))
        self.assertFalse(is_address('BC13W508D6QEJXTDG4Y5R3ZARVARY0C5XW7KN40WF2'))
        self.assertFalse(is_address('bc1rw5uspcuh'))
        self.assertFalse(is_address('bc10w508d6qejxtdg4y5r3zarvary0c5xw7kw508d6qejxtdg4y5r3zarvary0c5xw7kw5rljs90'))
        self.assertFalse(is_address('BC1QR508D6QEJXTDG4Y5R3ZARVARYV98GJ9P'))
        self.assertFalse(is_address('tb1qrp33g0q5c5txsp9arysrx4k6zdkfs4nce4xj0gdcccefvpysxf3q0sL5k7'))
        self.assertFalse(is_address('bc1zw508d6qejxtdg4y5r3zarvaryvqyzf3du'))
        self.assertFalse(is_address('tb1qrp33g0q5c5txsp9arysrx4k6zdkfs4nce4xj0gdcccefvpysxf3pjxtptv'))
        self.assertFalse(is_address('bc1gmk9yu'))

        # invalid addresses (from BIP-0350)
        self.assertFalse(is_address('tc1p0xlxvlhemja6c4dqv22uapctqupfhlxm9h8z3k2e72q4k9hcz7vq5zuyut'))
        self.assertFalse(is_address('bc1p0xlxvlhemja6c4dqv22uapctqupfhlxm9h8z3k2e72q4k9hcz7vqh2y7hd'))
        self.assertFalse(is_address('tb1z0xlxvlhemja6c4dqv22uapctqupfhlxm9h8z3k2e72q4k9hcz7vqglt7rf'))
        self.assertFalse(is_address('BC1S0XLXVLHEMJA6C4DQV22UAPCTQUPFHLXM9H8Z3K2E72Q4K9HCZ7VQ54WELL'))
        self.assertFalse(is_address('bc1qw508d6qejxtdg4y5r3zarvary0c5xw7kemeawh'))
        self.assertFalse(is_address('tb1q0xlxvlhemja6c4dqv22uapctqupfhlxm9h8z3k2e72q4k9hcz7vq24jc47'))
        self.assertFalse(is_address('bc1p38j9r5y49hruaue7wxjce0updqjuyyx0kh56v8s25huc6995vvpql3jow4'))
        self.assertFalse(is_address('BC130XLXVLHEMJA6C4DQV22UAPCTQUPFHLXM9H8Z3K2E72Q4K9HCZ7VQ7ZWS8R'))
        self.assertFalse(is_address('bc1pw5dgrnzv'))
        self.assertFalse(is_address('bc1p0xlxvlhemja6c4dqv22uapctqupfhlxm9h8z3k2e72q4k9hcz7v8n0nx0muaewav253zgeav'))
        self.assertFalse(is_address('BC1QR508D6QEJXTDG4Y5R3ZARVARYV98GJ9P'))
        self.assertFalse(is_address('tb1p0xlxvlhemja6c4dqv22uapctqupfhlxm9h8z3k2e72q4k9hcz7vq47Zagq'))
        self.assertFalse(is_address('bc1p0xlxvlhemja6c4dqv22uapctqupfhlxm9h8z3k2e72q4k9hcz7v07qwwzcrf'))
        self.assertFalse(is_address('tb1p0xlxvlhemja6c4dqv22uapctqupfhlxm9h8z3k2e72q4k9hcz7vpggkg4j'))
        self.assertFalse(is_address('bc1gmk9yu'))

        # base58 P2PKH
<<<<<<< HEAD
        self.assertEqual(address_to_script('FYrKsifCJhUpBoPJc2PfPSuyXxPcEbrh5w').hex(), '76a91428662c67561b95c79d2257d2a93d9d151c977e9188ac')
        self.assertEqual(address_to_script('FfQZ7uRS6YgXnQtn9ovUdPdutUmTgRNjXR').hex(), '76a914704f4b81cadb7bf7e68c08cd3657220f680f863c88ac')

        # base58 P2SH
        self.assertEqual(address_to_script('35ZqQJcBQMZ1rsv8aSuJ2wkC7ohUFNJZ77').hex(), 'a9142a84cf00d47f699ee7bbc1dea5ec1bdecb4ac15487')
        self.assertEqual(address_to_script('3PyjzJ3im7f7bcV724GR57edKDqoZn2jJo').hex(), 'a914f47c8954e421031ad04ecd8e7752c9479206b9d387')
=======
        self.assertEqual(address_to_script('14gcRovpkCoGkCNBivQBvw7eso7eiNAbxG').hex(), '76a91428662c67561b95c79d2257d2a93d9d151c977e9188ac')
        self.assertEqual(address_to_script('1BEqfzh4Y3zzLosfGhw1AsqbEKVW6e1qHv').hex(), '76a914704f4b81cadb7bf7e68c08cd3657220f680f863c88ac')

        # base58 P2SH
        self.assertEqual(address_to_script('35ZqQJcBQMZ1rsv8aSuJ2wkC7ohUCQMJbT').hex(), 'a9142a84cf00d47f699ee7bbc1dea5ec1bdecb4ac15487')
        self.assertEqual(address_to_script('3PyjzJ3im7f7bcV724GR57edKDqoZvH7Ji').hex(), 'a914f47c8954e421031ad04ecd8e7752c9479206b9d387')
>>>>>>> e29a1714

    def test_address_to_payload(self):
        # bech32 P2WPKH
        self.assertEqual(
            address_to_payload('bc1qw508d6qejxtdg4y5r3zarvary0c5xw7kv8f3t4'),
            (OnchainOutputType.WITVER0_P2WPKH, bytes.fromhex('751e76e8199196d454941c45d1b3a323f1433bd6')))

        # bech32 P2WSH
        self.assertEqual(
            address_to_payload('bc1qrp33g0q5c5txsp9arysrx4k6zdkfs4nce4xj0gdcccefvpysxf3qccfmv3'),
            (OnchainOutputType.WITVER0_P2WSH, bytes.fromhex('1863143c14c5166804bd19203356da136c985678cd4d27a1b8c6329604903262')))

        # bech32m P2TR
        self.assertEqual(
            address_to_payload('bc1p5cyxnuxmeuwuvkwfem96lqzszd02n6xdcjrs20cac6yqjjwudpxqkedrcr'),
            (OnchainOutputType.WITVER1_P2TR, bytes.fromhex('a60869f0dbcf1dc659c9cecbaf8050135ea9e8cdc487053f1dc6880949dc684c')))

        # base58 P2PKH
        self.assertEqual(
            address_to_payload('14gcRovpkCoGkCNBivQBvw7eso7eiNAbxG'),
            (OnchainOutputType.P2PKH, bytes.fromhex('28662c67561b95c79d2257d2a93d9d151c977e91')))

        # base58 P2SH
        self.assertEqual(
            address_to_payload('35ZqQJcBQMZ1rsv8aSuJ2wkC7ohUCQMJbT'),
            (OnchainOutputType.P2SH, bytes.fromhex('2a84cf00d47f699ee7bbc1dea5ec1bdecb4ac154')))

    def test_bech32_decode(self):
        # bech32 native segwit
        # test vectors from BIP-0173
        self.assertEqual(DecodedBech32(segwit_addr.Encoding.BECH32, 'a', []),
                         segwit_addr.bech32_decode('A12UEL5L'))
        self.assertEqual(DecodedBech32(segwit_addr.Encoding.BECH32, 'a', []),
                         segwit_addr.bech32_decode('a12uel5l'))
        self.assertEqual(DecodedBech32(segwit_addr.Encoding.BECH32, 'an83characterlonghumanreadablepartthatcontainsthenumber1andtheexcludedcharactersbio', []),
                         segwit_addr.bech32_decode('an83characterlonghumanreadablepartthatcontainsthenumber1andtheexcludedcharactersbio1tt5tgs'))
        self.assertEqual(DecodedBech32(segwit_addr.Encoding.BECH32, 'abcdef', [0, 1, 2, 3, 4, 5, 6, 7, 8, 9, 10, 11, 12, 13, 14, 15, 16, 17, 18, 19, 20, 21, 22, 23, 24, 25, 26, 27, 28, 29, 30, 31]),
                         segwit_addr.bech32_decode('abcdef1qpzry9x8gf2tvdw0s3jn54khce6mua7lmqqqxw'))
        self.assertEqual(DecodedBech32(segwit_addr.Encoding.BECH32, '1', [0, 0, 0, 0, 0, 0, 0, 0, 0, 0, 0, 0, 0, 0, 0, 0, 0, 0, 0, 0, 0, 0, 0, 0, 0, 0, 0, 0, 0, 0, 0, 0, 0, 0, 0, 0, 0, 0, 0, 0, 0, 0, 0, 0, 0, 0, 0, 0, 0, 0, 0, 0, 0, 0, 0, 0, 0, 0, 0, 0, 0, 0, 0, 0, 0, 0, 0, 0, 0, 0, 0, 0, 0, 0, 0, 0, 0, 0, 0, 0, 0, 0]),
                         segwit_addr.bech32_decode('11qqqqqqqqqqqqqqqqqqqqqqqqqqqqqqqqqqqqqqqqqqqqqqqqqqqqqqqqqqqqqqqqqqqqqqqqqqqqqqqqqqc8247j'))
        self.assertEqual(DecodedBech32(segwit_addr.Encoding.BECH32, 'split', [24, 23, 25, 24, 22, 28, 1, 16, 11, 29, 8, 25, 23, 29, 19, 13, 16, 23, 29, 22, 25, 28, 1, 16, 11, 3, 25, 29, 27, 25, 3, 3, 29, 19, 11, 25, 3, 3, 25, 13, 24, 29, 1, 25, 3, 3, 25, 13]),
                         segwit_addr.bech32_decode('split1checkupstagehandshakeupstreamerranterredcaperred2y9e3w'))
        self.assertEqual(DecodedBech32(segwit_addr.Encoding.BECH32, '?', []),
                         segwit_addr.bech32_decode('?1ezyfcl'))

        self.assertEqual(DecodedBech32(None, None, None),
                         segwit_addr.bech32_decode('\x201nwldj5'))
        self.assertEqual(DecodedBech32(None, None, None),
                         segwit_addr.bech32_decode('\x7f1axkwrx'))
        self.assertEqual(DecodedBech32(None, None, None),
                         segwit_addr.bech32_decode('\x801eym55h'))
        self.assertEqual(DecodedBech32(None, None, None),
                         segwit_addr.bech32_decode('an84characterslonghumanreadablepartthatcontainsthenumber1andtheexcludedcharactersbio1569pvx'))
        self.assertEqual(DecodedBech32(None, None, None),
                         segwit_addr.bech32_decode('pzry9x0s0muk'))
        self.assertEqual(DecodedBech32(None, None, None),
                         segwit_addr.bech32_decode('1pzry9x0s0muk'))
        self.assertEqual(DecodedBech32(None, None, None),
                         segwit_addr.bech32_decode('x1b4n0q5v'))
        self.assertEqual(DecodedBech32(None, None, None),
                         segwit_addr.bech32_decode('li1dgmt3'))
        self.assertEqual(DecodedBech32(None, None, None),
                         segwit_addr.bech32_decode('de1lg7wt\xff'))
        self.assertEqual(DecodedBech32(None, None, None),
                         segwit_addr.bech32_decode('A1G7SGD8'))
        self.assertEqual(DecodedBech32(None, None, None),
                         segwit_addr.bech32_decode('10a06t8'))
        self.assertEqual(DecodedBech32(None, None, None),
                         segwit_addr.bech32_decode('1qzzfhee'))

        # test vectors from BIP-0350
        self.assertEqual(DecodedBech32(segwit_addr.Encoding.BECH32M, 'a', []),
                         segwit_addr.bech32_decode('A1LQFN3A'))
        self.assertEqual(DecodedBech32(segwit_addr.Encoding.BECH32M, 'a', []),
                         segwit_addr.bech32_decode('a1lqfn3a'))
        self.assertEqual(DecodedBech32(segwit_addr.Encoding.BECH32M, 'an83characterlonghumanreadablepartthatcontainsthetheexcludedcharactersbioandnumber1', []),
                         segwit_addr.bech32_decode('an83characterlonghumanreadablepartthatcontainsthetheexcludedcharactersbioandnumber11sg7hg6'))
        self.assertEqual(DecodedBech32(segwit_addr.Encoding.BECH32M, 'abcdef', [31, 30, 29, 28, 27, 26, 25, 24, 23, 22, 21, 20, 19, 18, 17, 16, 15, 14, 13, 12, 11, 10, 9, 8, 7, 6, 5, 4, 3, 2, 1, 0]),
                         segwit_addr.bech32_decode('abcdef1l7aum6echk45nj3s0wdvt2fg8x9yrzpqzd3ryx'))
        self.assertEqual(DecodedBech32(segwit_addr.Encoding.BECH32M, '1', [31, 31, 31, 31, 31, 31, 31, 31, 31, 31, 31, 31, 31, 31, 31, 31, 31, 31, 31, 31, 31, 31, 31, 31, 31, 31, 31, 31, 31, 31, 31, 31, 31, 31, 31, 31, 31, 31, 31, 31, 31, 31, 31, 31, 31, 31, 31, 31, 31, 31, 31, 31, 31, 31, 31, 31, 31, 31, 31, 31, 31, 31, 31, 31, 31, 31, 31, 31, 31, 31, 31, 31, 31, 31, 31, 31, 31, 31, 31, 31, 31, 31]),
                         segwit_addr.bech32_decode('11llllllllllllllllllllllllllllllllllllllllllllllllllllllllllllllllllllllllllllllllllludsr8'))
        self.assertEqual(DecodedBech32(segwit_addr.Encoding.BECH32M, 'split', [24, 23, 25, 24, 22, 28, 1, 16, 11, 29, 8, 25, 23, 29, 19, 13, 16, 23, 29, 22, 25, 28, 1, 16, 11, 3, 25, 29, 27, 25, 3, 3, 29, 19, 11, 25, 3, 3, 25, 13, 24, 29, 1, 25, 3, 3, 25, 13]),
                         segwit_addr.bech32_decode('split1checkupstagehandshakeupstreamerranterredcaperredlc445v'))
        self.assertEqual(DecodedBech32(segwit_addr.Encoding.BECH32M, '?', []),
                         segwit_addr.bech32_decode('?1v759aa'))

        self.assertEqual(DecodedBech32(None, None, None),
                         segwit_addr.bech32_decode('\x201xj0phk'))
        self.assertEqual(DecodedBech32(None, None, None),
                         segwit_addr.bech32_decode('\x7f1g6xzxy'))
        self.assertEqual(DecodedBech32(None, None, None),
                         segwit_addr.bech32_decode('\x801vctc34'))
        self.assertEqual(DecodedBech32(None, None, None),
                         segwit_addr.bech32_decode('an84characterslonghumanreadablepartthatcontainsthetheexcludedcharactersbioandnumber11d6pts4'))
        self.assertEqual(DecodedBech32(None, None, None),
                         segwit_addr.bech32_decode('qyrz8wqd2c9m'))
        self.assertEqual(DecodedBech32(None, None, None),
                         segwit_addr.bech32_decode('1qyrz8wqd2c9m'))
        self.assertEqual(DecodedBech32(None, None, None),
                         segwit_addr.bech32_decode('y1b0jsk6g'))
        self.assertEqual(DecodedBech32(None, None, None),
                         segwit_addr.bech32_decode('lt1igcx5c0'))
        self.assertEqual(DecodedBech32(None, None, None),
                         segwit_addr.bech32_decode('in1muywd'))
        self.assertEqual(DecodedBech32(None, None, None),
                         segwit_addr.bech32_decode('mm1crxm3i'))
        self.assertEqual(DecodedBech32(None, None, None),
                         segwit_addr.bech32_decode('au1s5cgom'))
        self.assertEqual(DecodedBech32(None, None, None),
                         segwit_addr.bech32_decode('M1VUXWEZ'))
        self.assertEqual(DecodedBech32(None, None, None),
                         segwit_addr.bech32_decode('16plkw9'))
        self.assertEqual(DecodedBech32(None, None, None),
                         segwit_addr.bech32_decode('1p2gdwpf'))


class Test_bitcoin_testnet(ElectrumTestCase):
    TESTNET = True

    def test_address_to_script(self):
        # bech32/bech32m native segwit
        # test vectors from BIP-0173
        self.assertEqual(address_to_script('tb1qrp33g0q5c5txsp9arysrx4k6zdkfs4nce4xj0gdcccefvpysxf3q0sl5k7').hex(), '00201863143c14c5166804bd19203356da136c985678cd4d27a1b8c6329604903262')
        self.assertEqual(address_to_script('tb1qqqqqp399et2xygdj5xreqhjjvcmzhxw4aywxecjdzew6hylgvsesrxh6hy').hex(), '0020000000c4a5cad46221b2a187905e5266362b99d5e91c6ce24d165dab93e86433')

        # bech32/bech32m native segwit
        # test vectors from BIP-0350
        self.assertEqual(address_to_script('tb1qrp33g0q5c5txsp9arysrx4k6zdkfs4nce4xj0gdcccefvpysxf3q0sl5k7').hex(), '00201863143c14c5166804bd19203356da136c985678cd4d27a1b8c6329604903262')
        self.assertEqual(address_to_script('tb1qqqqqp399et2xygdj5xreqhjjvcmzhxw4aywxecjdzew6hylgvsesrxh6hy').hex(), '0020000000c4a5cad46221b2a187905e5266362b99d5e91c6ce24d165dab93e86433')
        self.assertEqual(address_to_script('tb1pqqqqp399et2xygdj5xreqhjjvcmzhxw4aywxecjdzew6hylgvsesf3hn0c').hex(), '5120000000c4a5cad46221b2a187905e5266362b99d5e91c6ce24d165dab93e86433')

        # invalid addresses (from BIP-0173)
        self.assertFalse(is_address('tc1qw508d6qejxtdg4y5r3zarvary0c5xw7kg3g4ty'))
        self.assertFalse(is_address('bc1qw508d6qejxtdg4y5r3zarvary0c5xw7kv8f3t5'))
        self.assertFalse(is_address('BC13W508D6QEJXTDG4Y5R3ZARVARY0C5XW7KN40WF2'))
        self.assertFalse(is_address('bc1rw5uspcuh'))
        self.assertFalse(is_address('bc10w508d6qejxtdg4y5r3zarvary0c5xw7kw508d6qejxtdg4y5r3zarvary0c5xw7kw5rljs90'))
        self.assertFalse(is_address('BC1QR508D6QEJXTDG4Y5R3ZARVARYV98GJ9P'))
        self.assertFalse(is_address('tb1qrp33g0q5c5txsp9arysrx4k6zdkfs4nce4xj0gdcccefvpysxf3q0sL5k7'))
        self.assertFalse(is_address('bc1zw508d6qejxtdg4y5r3zarvaryvqyzf3du'))
        self.assertFalse(is_address('tb1qrp33g0q5c5txsp9arysrx4k6zdkfs4nce4xj0gdcccefvpysxf3pjxtptv'))
        self.assertFalse(is_address('bc1gmk9yu'))

        # invalid addresses (from BIP-0350)
        self.assertFalse(is_address('tc1p0xlxvlhemja6c4dqv22uapctqupfhlxm9h8z3k2e72q4k9hcz7vq5zuyut'))
        self.assertFalse(is_address('bc1p0xlxvlhemja6c4dqv22uapctqupfhlxm9h8z3k2e72q4k9hcz7vqh2y7hd'))
        self.assertFalse(is_address('tb1z0xlxvlhemja6c4dqv22uapctqupfhlxm9h8z3k2e72q4k9hcz7vqglt7rf'))
        self.assertFalse(is_address('BC1S0XLXVLHEMJA6C4DQV22UAPCTQUPFHLXM9H8Z3K2E72Q4K9HCZ7VQ54WELL'))
        self.assertFalse(is_address('bc1qw508d6qejxtdg4y5r3zarvary0c5xw7kemeawh'))
        self.assertFalse(is_address('tb1q0xlxvlhemja6c4dqv22uapctqupfhlxm9h8z3k2e72q4k9hcz7vq24jc47'))
        self.assertFalse(is_address('bc1p38j9r5y49hruaue7wxjce0updqjuyyx0kh56v8s25huc6995vvpql3jow4'))
        self.assertFalse(is_address('BC130XLXVLHEMJA6C4DQV22UAPCTQUPFHLXM9H8Z3K2E72Q4K9HCZ7VQ7ZWS8R'))
        self.assertFalse(is_address('bc1pw5dgrnzv'))
        self.assertFalse(is_address('bc1p0xlxvlhemja6c4dqv22uapctqupfhlxm9h8z3k2e72q4k9hcz7v8n0nx0muaewav253zgeav'))
        self.assertFalse(is_address('BC1QR508D6QEJXTDG4Y5R3ZARVARYV98GJ9P'))
        self.assertFalse(is_address('tb1p0xlxvlhemja6c4dqv22uapctqupfhlxm9h8z3k2e72q4k9hcz7vq47Zagq'))
        self.assertFalse(is_address('bc1p0xlxvlhemja6c4dqv22uapctqupfhlxm9h8z3k2e72q4k9hcz7v07qwwzcrf'))
        self.assertFalse(is_address('tb1p0xlxvlhemja6c4dqv22uapctqupfhlxm9h8z3k2e72q4k9hcz7vpggkg4j'))
        self.assertFalse(is_address('bc1gmk9yu'))

        # base58 P2PKH
        self.assertEqual(address_to_script('mutXcGt1CJdkRvXuN2xoz2quAAQYQ59bRX').hex(), '76a9149da64e300c5e4eb4aaffc9c2fd465348d5618ad488ac')
        self.assertEqual(address_to_script('miqtaRTkU3U8rzwKbEHx3g8FSz8GJtPS3K').hex(), '76a914247d2d5b6334bdfa2038e85b20fc15264f8e5d2788ac')

        # base58 P2SH
        self.assertEqual(address_to_script('2N3LSvr3hv5EVdfcrxg2Yzecf3SRvqyBE4p').hex(), 'a9146eae23d8c4a941316017946fc761a7a6c85561fb87')
        self.assertEqual(address_to_script('2NE4ZdmxFmUgwu5wtfoN2gVniyMgRDYq1kk').hex(), 'a914e4567743d378957cd2ee7072da74b1203c1a7a0b87')


class Test_xprv_xpub(ElectrumTestCase):

    xprv_xpub = (
        # Taken from test vectors in https://en.bitcoin.it/wiki/BIP_0032_TestVectors
        {'xprv': 'xprvA41z7zogVVwxVSgdKUHDy1SKmdb533PjDz7J6N6mV6uS3ze1ai8FHa8kmHScGpWmj4WggLyQjgPie1rFSruoUihUZREPSL39UNdE3GaoVXP',
         'xpub': 'xpub6H1LXWLaKsWFhvm6RVpEL9P4KfRZSW7abD2ttkWP3SSQvnyA8FSVqNTEcYFgJS2UaFcxupHiYkro49S8yGasTvXEYBVPamhGW6cFJuY6NHg',
         'xtype': 'standard'},
        {'xprv': 'yprvAJEYHeNEPcyBoQYM7sGCxDiNCTX65u4ANgZuSGTrKN5YCC9MP84SBayrgaMyZV7zvkHrr3HVPTK853s2SPk4EttPazBZBmz6QfDkXZEmMpJ',
         'xpub': 'ypub6XDth9u8DzXV1tcpDtoDKMf6kVMaVMn1juVWEesTshcX4zUVvfNgjPJLXrD9N7AdTLnbHFL64KmBn3SNaTe69iZYbYCqLCCNPZKbM3NdVgT',
         'xtype': 'p2wpkh-p2sh'},
        {'xprv': 'zprvAWgYBBk7JR8GkraNZJeEodAp2UR1VRWJTXyV1ywuUVs1awUgTiBS1ZTDtLA5F3MFDn1LZzu8dUpSKdT7ToDpvEG6PQu4bJs7zQY47TfYPWf',
         'xpub': 'zpub6jftahH18ngZyLeqfLBFAm7YaWFVttE9pku5pNMX2qPzTjoq1FVgZMmhjecyB2nqFb31gHE9vNvbaggU6vvWpNZbXEWLLUjYjFqG98MXqSj',
         'xtype': 'p2wpkh'},
    )

    def _do_test_bip32(self, seed: str, sequence: str):
        node = BIP32Node.from_rootseed(bfh(seed), xtype='standard')
        xprv, xpub = node.to_xprv(), node.to_xpub()
        int_path = convert_bip32_strpath_to_intpath(sequence)
        for n in int_path:
            if n & bip32.BIP32_PRIME == 0:
                xpub2 = BIP32Node.from_xkey(xpub).subkey_at_public_derivation([n]).to_xpub()
            node = BIP32Node.from_xkey(xprv).subkey_at_private_derivation([n])
            xprv, xpub = node.to_xprv(), node.to_xpub()
            if n & bip32.BIP32_PRIME == 0:
                self.assertEqual(xpub, xpub2)

        return xpub, xprv

    def test_bip32(self):
        # see https://en.bitcoin.it/wiki/BIP_0032_TestVectors
        # and https://github.com/bitcoin/bips/blob/master/bip-0032.mediawiki#Test_Vectors
        xpub, xprv = self._do_test_bip32("000102030405060708090a0b0c0d0e0f", "m/0'/1/2'/2/1000000000")
        self.assertEqual("xpub6H1LXWLaKsWFhvm6RVpEL9P4KfRZSW7abD2ttkWP3SSQvnyA8FSVqNTEcYFgJS2UaFcxupHiYkro49S8yGasTvXEYBVPamhGW6cFJuY6NHg", xpub)
        self.assertEqual("xprvA41z7zogVVwxVSgdKUHDy1SKmdb533PjDz7J6N6mV6uS3ze1ai8FHa8kmHScGpWmj4WggLyQjgPie1rFSruoUihUZREPSL39UNdE3GaoVXP", xprv)

        xpub, xprv = self._do_test_bip32("fffcf9f6f3f0edeae7e4e1dedbd8d5d2cfccc9c6c3c0bdbab7b4b1aeaba8a5a29f9c999693908d8a8784817e7b7875726f6c696663605d5a5754514e4b484542","m/0/2147483647'/1/2147483646'/2")
        self.assertEqual("xpub6FnCn6nSzZAw5Tw7cgR9bi15UV96gLZhjDstkXXxvCLsUXBGXPdSnLFbdpq8p9HmGsApME5hQTZ3emM2rnY5agb9rXpVGyy3bdW6ECExJ4d", xpub)
        self.assertEqual("xprvA2nrNbFZABcdryreWet9Ea4LvTJcGsqrMzxHx98MMrotbir7yrKCEXw7nadnHM8Dq38EGfSh6dqA9QWTyefMLEcBYJUuekgW4BYPJehxXBR", xprv)

        xpub, xprv = self._do_test_bip32("4b381541583be4423346c643850da4b320e46a87ae3d2a4e6da11eba819cd4acba45d239319ac14f863b8d5ab5a0d0c64d2e8a1e7d1457df2e5a3c51c73235be", "m/0h")
        self.assertEqual("xpub68NZiKmJWnxxS6aaHmn81bvJeTESw724CRDs6HbuccFQN9Ku14VQrADWgqbhhTHBaohPX4CjNLf9fq9MYo6oDaPPLPxSb7gwQN3ih19Zm4Y", xpub)
        self.assertEqual("xprv9uPDJpEQgRQfDcW7BkF7eTya6RPxXeJCqCJGHuCJ4GiRVLzkTXBAJMu2qaMWPrS7AANYqdq6vcBcBUdJCVVFceUvJFjaPdGZ2y9WACViL4L", xprv)

        xpub, xprv = self._do_test_bip32("3ddd5602285899a946114506157c7997e5444528f3003f6134712147db19b678", "m/0h/1h")
        self.assertEqual("xpub6BJA1jSqiukeaesWfxe6sNK9CCGaujFFSJLomWHprUL9DePQ4JDkM5d88n49sMGJxrhpjazuXYWdMf17C9T5XnxkopaeS7jGk1GyyVziaMt", xpub)
        self.assertEqual("xprv9xJocDuwtYCMNAo3Zw76WENQeAS6WGXQ55RCy7tDJ8oALr4FWkuVoHJeHVAcAqiZLE7Je3vZJHxspZdFHfnBEjHqU5hG1Jaj32dVoS6XLT1", xprv)

    def test_xpub_from_xprv(self):
        """We can derive the xpub key from a xprv."""
        for xprv_details in self.xprv_xpub:
            result = xpub_from_xprv(xprv_details['xprv'])
            self.assertEqual(result, xprv_details['xpub'])

    def test_is_xpub(self):
        for xprv_details in self.xprv_xpub:
            xpub = xprv_details['xpub']
            self.assertTrue(is_xpub(xpub))
        self.assertFalse(is_xpub('xpub1nval1d'))
        self.assertFalse(is_xpub('xpub661MyMwAqRbcFWohJWt7PHsFEJfZAvw9ZxwQoDa4SoMgsDDM1T7WK3u9E4edkC4ugRnZ8E4xDZRpk8Rnts3Nbt97dPwT52WRONGBADWRONG'))

    def test_xpub_type(self):
        for xprv_details in self.xprv_xpub:
            xpub = xprv_details['xpub']
            self.assertEqual(xprv_details['xtype'], xpub_type(xpub))

    def test_is_xprv(self):
        for xprv_details in self.xprv_xpub:
            xprv = xprv_details['xprv']
            self.assertTrue(is_xprv(xprv))
        self.assertFalse(is_xprv('xprv1nval1d'))
        self.assertFalse(is_xprv('xprv661MyMwAqRbcFWohJWt7PHsFEJfZAvw9ZxwQoDa4SoMgsDDM1T7WK3u9E4edkC4ugRnZ8E4xDZRpk8Rnts3Nbt97dPwT52WRONGBADWRONG'))

    def test_bip32_from_xkey(self):
        bip32node1 = BIP32Node.from_xkey("xpub6H1LXWLaKsWFhvm6RVpEL9P4KfRZSW7abD2ttkWP3SSQvnyA8FSVqNTEcYFgJS2UaFcxupHiYkro49S8yGasTvXEYBVPamhGW6cFJodrTHy")
        self.assertEqual(
            BIP32Node(
                xtype='standard',
                eckey=ecc.ECPubkey(bytes.fromhex("022a471424da5e657499d1ff51cb43c47481a03b1e77f951fe64cec9f5a48f7011")),
                chaincode=bytes.fromhex("c783e67b921d2beb8f6b389cc646d7263b4145701dadd2161548a8b078e65e9e"),
                depth=5,
                fingerprint=bytes.fromhex("d880d7d8"),
                child_number=bytes.fromhex("3b9aca00"),
            ),
            bip32node1)
        with self.assertRaises(ValueError):
            BIP32Node.from_xkey(
                "zpub6jftahH18ngZyLeqfLBFAm7YaWFVttE9pku5pNMX2qPzTjoq1FVgZMmhjecyB2nqFb31gHE9vNvbaggU6vvWpNZbXEWLLUjYjFqG95LNyT8",
                allow_custom_headers=False)
        bip32node2 = BIP32Node.from_xkey(
            "zpub6jftahH18ngZyLeqfLBFAm7YaWFVttE9pku5pNMX2qPzTjoq1FVgZMmhjecyB2nqFb31gHE9vNvbaggU6vvWpNZbXEWLLUjYjFqG95LNyT8",
            allow_custom_headers=True)
        self.assertEqual(bytes.fromhex("03f18e53f3386a5f9a9d2c369ad3b84b429eb397b4bc69ce600f2d833b54ba32f4"),
                         bip32node2.eckey.get_public_key_bytes(compressed=True))

    def test_is_bip32_derivation(self):
        self.assertTrue(is_bip32_derivation("m/0'/1"))
        self.assertTrue(is_bip32_derivation("m/0'/0'"))
        self.assertTrue(is_bip32_derivation("m/3'/-5/8h/"))
        self.assertTrue(is_bip32_derivation("m/44'/17'/0'/0/0"))
        self.assertTrue(is_bip32_derivation("m/49'/17'/0'/0/0"))
        self.assertTrue(is_bip32_derivation("m"))
        self.assertTrue(is_bip32_derivation("m/"))
        self.assertFalse(is_bip32_derivation("m5"))
        self.assertFalse(is_bip32_derivation("mmmmmm"))
        self.assertFalse(is_bip32_derivation("n/"))
        self.assertFalse(is_bip32_derivation(""))
        self.assertFalse(is_bip32_derivation("m/q8462"))
        self.assertFalse(is_bip32_derivation("m/-8h"))

    def test_convert_bip32_strpath_to_intpath(self):
        self.assertEqual([0, 0x80000001, 0x80000001], convert_bip32_strpath_to_intpath("m/0/-1/1'"))
        self.assertEqual([], convert_bip32_strpath_to_intpath("m/"))
        self.assertEqual([2147483692, 2147488889, 221], convert_bip32_strpath_to_intpath("m/44'/5241h/221"))

    def test_convert_bip32_intpath_to_strpath(self):
        self.assertEqual("m/0/1h/1h", convert_bip32_intpath_to_strpath([0, 0x80000001, 0x80000001]))
        self.assertEqual("m", convert_bip32_intpath_to_strpath([]))
        self.assertEqual("m/44h/5241h/221", convert_bip32_intpath_to_strpath([2147483692, 2147488889, 221]))

        self.assertEqual("m/0/1'/1'", convert_bip32_intpath_to_strpath([0, 0x80000001, 0x80000001], hardened_char="'"))
        self.assertEqual("m", convert_bip32_intpath_to_strpath([], hardened_char="'"))
        self.assertEqual("m/44'/5241'/221", convert_bip32_intpath_to_strpath([2147483692, 2147488889, 221], hardened_char="'"))

    def test_normalize_bip32_derivation(self):
        self.assertEqual("m/0/1h/1h", normalize_bip32_derivation("m/0/1h/1'"))
        self.assertEqual("m", normalize_bip32_derivation("m////"))
        self.assertEqual("m/0/2/1h", normalize_bip32_derivation("m/0/2/-1/"))
        self.assertEqual("m/0/1h/1h/5h", normalize_bip32_derivation("m/0//-1/1'///5h"))

    def test_is_xkey_consistent_with_key_origin_info(self):
        ### actual data (high depth path)
        self.assertTrue(bip32.is_xkey_consistent_with_key_origin_info(
            "Zpub75NQordWKAkaF7utBw95GEodyxqwFdR3idtTqQtrvWkYFeiuYdg5c3Q9L9bLjPLhEahLCTjmmS2YQcXPwr6twYCEJ55k6uhE5JxRqvUowmd",
            derivation_prefix="m/48'/1'/0'/2'",
            root_fingerprint="b2768d2f"))
        # ok to skip args
        self.assertTrue(bip32.is_xkey_consistent_with_key_origin_info(
            "Zpub75NQordWKAkaF7utBw95GEodyxqwFdR3idtTqQtrvWkYFeiuYdg5c3Q9L9bLjPLhEahLCTjmmS2YQcXPwr6twYCEJ55k6uhE5JxRqvUowmd",
            derivation_prefix="m/48'/1'/0'/2'"))
        self.assertTrue(bip32.is_xkey_consistent_with_key_origin_info(
            "Zpub75NQordWKAkaF7utBw95GEodyxqwFdR3idtTqQtrvWkYFeiuYdg5c3Q9L9bLjPLhEahLCTjmmS2YQcXPwr6twYCEJ55k6uhE5JxRqvUowmd",
            root_fingerprint="b2768d2f"))
        # path changed: wrong depth
        self.assertFalse(bip32.is_xkey_consistent_with_key_origin_info(
            "Zpub75NQordWKAkaF7utBw95GEodyxqwFdR3idtTqQtrvWkYFeiuYdg5c3Q9L9bLjPLhEahLCTjmmS2YQcXPwr6twYCEJ55k6uhE5JxRqvUowmd",
            derivation_prefix="m/48'/0'/2'",
            root_fingerprint="b2768d2f"))
        # path changed: wrong child index
        self.assertFalse(bip32.is_xkey_consistent_with_key_origin_info(
            "Zpub75NQordWKAkaF7utBw95GEodyxqwFdR3idtTqQtrvWkYFeiuYdg5c3Q9L9bLjPLhEahLCTjmmS2YQcXPwr6twYCEJ55k6uhE5JxRqvUowmd",
            derivation_prefix="m/48'/1'/0'/3'",
            root_fingerprint="b2768d2f"))
        # path changed: but cannot tell
        self.assertTrue(bip32.is_xkey_consistent_with_key_origin_info(
            "Zpub75NQordWKAkaF7utBw95GEodyxqwFdR3idtTqQtrvWkYFeiuYdg5c3Q9L9bLjPLhEahLCTjmmS2YQcXPwr6twYCEJ55k6uhE5JxRqvUowmd",
            derivation_prefix="m/48'/1'/1'/2'",
            root_fingerprint="b2768d2f"))
        # fp changed: but cannot tell
        self.assertTrue(bip32.is_xkey_consistent_with_key_origin_info(
            "Zpub75NQordWKAkaF7utBw95GEodyxqwFdR3idtTqQtrvWkYFeiuYdg5c3Q9L9bLjPLhEahLCTjmmS2YQcXPwr6twYCEJ55k6uhE5JxRqvUowmd",
            derivation_prefix="m/48'/1'/0'/2'",
            root_fingerprint="aaaaaaaa"))

        ### actual data (depth=1 path)
        self.assertTrue(bip32.is_xkey_consistent_with_key_origin_info(
            "zpub6nsHdRuY92FsMKdbn9BfjBCG6X8pyhCibNP6uDvpnw2cyrVhecvHRMa3Ne8kdJZxjxgwnpbHLkcR4bfnhHy6auHPJyDTQ3kianeuVLdkCYQ",
            derivation_prefix="m/0'",
            root_fingerprint="b2e35a7d"))
        # path changed: wrong depth
        self.assertFalse(bip32.is_xkey_consistent_with_key_origin_info(
            "zpub6nsHdRuY92FsMKdbn9BfjBCG6X8pyhCibNP6uDvpnw2cyrVhecvHRMa3Ne8kdJZxjxgwnpbHLkcR4bfnhHy6auHPJyDTQ3kianeuVLdkCYQ",
            derivation_prefix="m/0'/0'",
            root_fingerprint="b2e35a7d"))
        # path changed: wrong child index
        self.assertFalse(bip32.is_xkey_consistent_with_key_origin_info(
            "zpub6nsHdRuY92FsMKdbn9BfjBCG6X8pyhCibNP6uDvpnw2cyrVhecvHRMa3Ne8kdJZxjxgwnpbHLkcR4bfnhHy6auHPJyDTQ3kianeuVLdkCYQ",
            derivation_prefix="m/1'",
            root_fingerprint="b2e35a7d"))
        # fp changed: can tell
        self.assertFalse(bip32.is_xkey_consistent_with_key_origin_info(
            "zpub6nsHdRuY92FsMKdbn9BfjBCG6X8pyhCibNP6uDvpnw2cyrVhecvHRMa3Ne8kdJZxjxgwnpbHLkcR4bfnhHy6auHPJyDTQ3kianeuVLdkCYQ",
            derivation_prefix="m/0'",
            root_fingerprint="aaaaaaaa"))

        ### actual data (depth=0 path)
        self.assertTrue(bip32.is_xkey_consistent_with_key_origin_info(
            "xpub661MyMwAqRbcFWohJWt7PHsFEJfZAvw9ZxwQoDa4SoMgsDDM1T7WK3u9E4edkC4ugRnZ8E4xDZRpk8Rnts3Nbt97dPwT52CwBdDWroaZf8U",
            derivation_prefix="m",
            root_fingerprint="48adc7a0"))
        # path changed: wrong depth
        self.assertFalse(bip32.is_xkey_consistent_with_key_origin_info(
            "xpub661MyMwAqRbcFWohJWt7PHsFEJfZAvw9ZxwQoDa4SoMgsDDM1T7WK3u9E4edkC4ugRnZ8E4xDZRpk8Rnts3Nbt97dPwT52CwBdDWroaZf8U",
            derivation_prefix="m/0",
            root_fingerprint="48adc7a0"))
        # fp changed: can tell
        self.assertFalse(bip32.is_xkey_consistent_with_key_origin_info(
            "xpub661MyMwAqRbcFWohJWt7PHsFEJfZAvw9ZxwQoDa4SoMgsDDM1T7WK3u9E4edkC4ugRnZ8E4xDZRpk8Rnts3Nbt97dPwT52CwBdDWroaZf8U",
            derivation_prefix="m",
            root_fingerprint="aaaaaaaa"))

    def test_is_all_public_derivation(self):
        self.assertFalse(is_all_public_derivation("m/0/1'/1'"))
        self.assertFalse(is_all_public_derivation("m/0/2/1'"))
        self.assertFalse(is_all_public_derivation("m/0/1'/1'/5"))
        self.assertTrue(is_all_public_derivation("m"))
        self.assertTrue(is_all_public_derivation("m/0"))
        self.assertTrue(is_all_public_derivation("m/75/22/3"))

    def test_xtype_from_derivation(self):
        self.assertEqual('standard', xtype_from_derivation("m/44'"))
        self.assertEqual('standard', xtype_from_derivation("m/44'/"))
        self.assertEqual('standard', xtype_from_derivation("m/44'/0'/0'"))
        self.assertEqual('standard', xtype_from_derivation("m/44'/5241'/221"))
        self.assertEqual('standard', xtype_from_derivation("m/45'"))
        self.assertEqual('standard', xtype_from_derivation("m/45'/56165/271'"))
        self.assertEqual('p2wpkh-p2sh', xtype_from_derivation("m/49'"))
        self.assertEqual('p2wpkh-p2sh', xtype_from_derivation("m/49'/134"))
        self.assertEqual('p2wpkh', xtype_from_derivation("m/84'"))
        self.assertEqual('p2wpkh', xtype_from_derivation("m/84'/112'/992/112/33'/0/2"))
        self.assertEqual('p2wsh-p2sh', xtype_from_derivation("m/48'/0'/0'/1'"))
        self.assertEqual('p2wsh-p2sh', xtype_from_derivation("m/48'/0'/0'/1'/52112/52'"))
        self.assertEqual('p2wsh-p2sh', xtype_from_derivation("m/48'/9'/2'/1'"))
        self.assertEqual('p2wsh', xtype_from_derivation("m/48'/0'/0'/2'"))
        self.assertEqual('p2wsh', xtype_from_derivation("m/48'/1'/0'/2'/77'/0"))

    def test_version_bytes(self):
        xprv_headers_b58 = {
            'standard':    'xprv',
            'p2wpkh-p2sh': 'yprv',
            'p2wsh-p2sh':  'Yprv',
            'p2wpkh':      'zprv',
            'p2wsh':       'Zprv',
        }
        xpub_headers_b58 = {
            'standard':    'xpub',
            'p2wpkh-p2sh': 'ypub',
            'p2wsh-p2sh':  'Ypub',
            'p2wpkh':      'zpub',
            'p2wsh':       'Zpub',
        }
        for xtype, xkey_header_bytes in constants.net.XPRV_HEADERS.items():
            xkey_header_bytes = bfh("%08x" % xkey_header_bytes)
            xkey_bytes = xkey_header_bytes + bytes([0] * 74)
            xkey_b58 = EncodeBase58Check(xkey_bytes)
            self.assertTrue(xkey_b58.startswith(xprv_headers_b58[xtype]))

            xkey_bytes = xkey_header_bytes + bytes([255] * 74)
            xkey_b58 = EncodeBase58Check(xkey_bytes)
            self.assertTrue(xkey_b58.startswith(xprv_headers_b58[xtype]))

        for xtype, xkey_header_bytes in constants.net.XPUB_HEADERS.items():
            xkey_header_bytes = bfh("%08x" % xkey_header_bytes)
            xkey_bytes = xkey_header_bytes + bytes([0] * 74)
            xkey_b58 = EncodeBase58Check(xkey_bytes)
            self.assertTrue(xkey_b58.startswith(xpub_headers_b58[xtype]))

            xkey_bytes = xkey_header_bytes + bytes([255] * 74)
            xkey_b58 = EncodeBase58Check(xkey_bytes)
            self.assertTrue(xkey_b58.startswith(xpub_headers_b58[xtype]))


class Test_xprv_xpub_testnet(ElectrumTestCase):
    TESTNET = True

    def test_version_bytes(self):
        xprv_headers_b58 = {
            'standard':    'tprv',
            'p2wpkh-p2sh': 'uprv',
            'p2wsh-p2sh':  'Uprv',
            'p2wpkh':      'vprv',
            'p2wsh':       'Vprv',
        }
        xpub_headers_b58 = {
            'standard':    'tpub',
            'p2wpkh-p2sh': 'upub',
            'p2wsh-p2sh':  'Upub',
            'p2wpkh':      'vpub',
            'p2wsh':       'Vpub',
        }
        for xtype, xkey_header_bytes in constants.net.XPRV_HEADERS.items():
            xkey_header_bytes = bfh("%08x" % xkey_header_bytes)
            xkey_bytes = xkey_header_bytes + bytes([0] * 74)
            xkey_b58 = EncodeBase58Check(xkey_bytes)
            self.assertTrue(xkey_b58.startswith(xprv_headers_b58[xtype]))

            xkey_bytes = xkey_header_bytes + bytes([255] * 74)
            xkey_b58 = EncodeBase58Check(xkey_bytes)
            self.assertTrue(xkey_b58.startswith(xprv_headers_b58[xtype]))

        for xtype, xkey_header_bytes in constants.net.XPUB_HEADERS.items():
            xkey_header_bytes = bfh("%08x" % xkey_header_bytes)
            xkey_bytes = xkey_header_bytes + bytes([0] * 74)
            xkey_b58 = EncodeBase58Check(xkey_bytes)
            self.assertTrue(xkey_b58.startswith(xpub_headers_b58[xtype]))

            xkey_bytes = xkey_header_bytes + bytes([255] * 74)
            xkey_b58 = EncodeBase58Check(xkey_bytes)
            self.assertTrue(xkey_b58.startswith(xpub_headers_b58[xtype]))


class Test_keyImport(ElectrumTestCase):

    priv_pub_addr = (
           {'priv': 'KzMFjMC2MPadjvX5Cd7b8AKKjjpBSoRKUTpoAtN6B3J9ezXB3Zhj',
            'exported_privkey': 'p2pkh:KzMFjMC2MPadjvX5Cd7b8AKKjjpBSoRKUTpoAtN6B3J9ezXB3Zhj',
            'pub': '02c6467b7e621144105ed3e4835b0b4ab7e35266a2ae1c4f8baa19e9ca93452997',
            'address': 'FbkiHMrpZbJLsNXSRMiWwFnda7zWRSX12q',
            'minikey' : False,
            'txin_type': 'p2pkh',
            'compressed': True,
            'addr_encoding': 'base58',
            'scripthash': 'c9aecd1fef8d661a42c560bf75c8163e337099800b8face5ca3d1393a30508a7'},
           {'priv': 'p2pkh:Kzj8VjwpZ99bQqVeUiRXrKuX9mLr1o6sWxFMCBJn1umC388U6vCd',
            'exported_privkey': 'p2pkh:Kzj8VjwpZ99bQqVeUiRXrKuX9mLr1o6sWxFMCBJn1umC388U6vCd',
            'pub': '0352d78b4b37e0f6d4e164423436f2925fa57817467178eca550a88f2821973c41',
            'address': 'FkhPzz95fBT4ttWZhaP2oUrXNC4ZH6GBbu',
            'minikey': False,
            'txin_type': 'p2pkh',
            'compressed': True,
            'addr_encoding': 'base58',
            'scripthash': 'a9b2a76fc196c553b352186dfcca81fcf323a721cd8431328f8e9d54216818c1'},
           {'priv': '5Hxn5C4SQuiV6e62A1MtZmbSeQyrLFhu5uYks62pU5VBUva3Y5H',
            'exported_privkey': 'p2pkh:5Hxn5C4SQuiV6e62A1MtZmbSeQyrLFhu5uYks62pU5VBUva3Y5H',
            'pub': '04e5fe91a20fac945845a5518450d23405ff3e3e1ce39827b47ee6d5db020a9075422d56a59195ada0035e4a52a238849f68e7a325ba5b2247013e0481c5c7cb3f',
            'address': 'FkYzwNGW2hqKQhm6GAt4UyLdbdsBBnEF2p',
            'minikey': False,
            'txin_type': 'p2pkh',
            'compressed': False,
            'addr_encoding': 'base58',
            'scripthash': 'f5914651408417e1166f725a5829ff9576d0dbf05237055bf13abd2af7f79473'},
           {'priv': 'p2pkh:5KhYQCe1xd5g2tqpmmGpUWDpDuTbA8vnpbiCNDwMPAx29aZG8mg',
            'exported_privkey': 'p2pkh:5KhYQCe1xd5g2tqpmmGpUWDpDuTbA8vnpbiCNDwMPAx29aZG8mg',
            'pub': '048f0431b0776e8210376c81280011c2b68be43194cb00bd47b7e9aa66284b713ce09556cde3fee606051a07613f3c159ef3953b8927c96ae3dae94a6ba4182e0e',
            'address': 'FYHUAL1fKeMP5xRZZweYCYsrf4nHzFwv1f',
            'minikey': False,
            'txin_type': 'p2pkh',
            'compressed': False,
            'addr_encoding': 'base58',
            'scripthash': '6dd2e07ad2de9ba8eec4bbe8467eb53f8845acff0d9e6f5627391acc22ff62df'},
           {'priv': 'LHJnnvRzsdrTX2j5QeWVsaBkabK7gfMNqNNqxnbBVRaJYfhsSCan',
            'exported_privkey': 'p2wpkh-p2sh:Kz9XebiCXL2BZzhYJViiHDzn5iup1povWV8aqstzWU4sz1JQ3L2h',
            'pub': '0279ad237ca0d812fb503ab86f25e15ebd5fa5dd95c193639a8a738dcd1acbad81',
            'address': '3GeVJB3oKr7psgKR6BTXSxKtWUkfrFK6LQ',
            'minikey': False,
            'txin_type': 'p2wpkh-p2sh',
            'compressed': True,
            'addr_encoding': 'base58',
            'scripthash': 'd7b04e882fa6b13246829ac552a2b21461d9152eb00f0a6adb58457a3e63d7c5'},
           {'priv': 'p2wpkh-p2sh:L3CZH1pm87X4bbE6mSGvZnAZ1KcFDRomBudUkrkBG7EZhDuFFgGN',
            'exported_privkey': 'p2wpkh-p2sh:L3CZH1pm87X4bbE6mSGvZnAZ1KcFDRomBudUkrkBG7EZhDuFFgGN',
            'pub': '0229da20a15b3363b2c28e3c5093c180b56c439df0b968a970366bb1f38435361e',
            'address': '3C79goMwT7zSTjXnPoCg6VFGAnUpZAkyus',
            'minikey': False,
            'txin_type': 'p2wpkh-p2sh',
            'compressed': True,
            'addr_encoding': 'base58',
            'scripthash': '714bf6bfe1083e69539f40d4c7a7dca85d187471b35642e55f20d7e866494cf7'},
           {'priv': 'L8g5V8kFFeg2WbecahRSdobARbHz2w2STH9S8ePHVSY4fmfYtzuL',
            'exported_privkey': 'p2wpkh:Kz6SuyPM5VktY5dr2d2YqdVgBA6LCWkiHqXJaC3BzxnMPSUjPJw2',
            'pub': '03e9f948421aaa89415dc5f281a61b60dde12aae3181b3a76cd2d849b164fc6d0b',
            'address': 'hms1qqmpt7u5e9hfznljta5gnvhyvfd2kdd0rc7t09c',
            'minikey': False,
            'txin_type': 'p2wpkh',
            'compressed': True,
            'addr_encoding': 'bech32',
            'scripthash': '1929acaaef3a208c715228e9f1ca0318e3a6b9394ab53c8d026137f847ecf97b'},
           {'priv': 'p2wpkh:KyDWy5WbjLA58Zesh1o8m3pADGdJ3v33DKk4m7h8BD5zDK8H6P7p',
            'exported_privkey': 'p2wpkh:KyDWy5WbjLA58Zesh1o8m3pADGdJ3v33DKk4m7h8BD5zDK8H6P7p',
            'pub': '038c57657171c1f73e34d5b3971d05867d50221ad94980f7e87cbc2344425e6a1e',
            'address': 'hms1qpakeeg4d9ydyjxd8paqrw4xy9htsg532mn6jdw',
            'minikey': False,
            'txin_type': 'p2wpkh',
            'compressed': True,
            'addr_encoding': 'bech32',
            'scripthash': '242f02adde84ebb2a7dd778b2f3a81b3826f111da4d8960d826d7a4b816cb261'},
           # from http://bitscan.com/articles/security/spotlight-on-mini-private-keys
           {'priv': 'SzavMBLoXU6kDrqtUVmffv',
            'exported_privkey': 'p2pkh:5Kb8kLf9zgWQnogidDA76MzPL6TsZZY36hWXMssSzNydYRpaR9g',
            'pub': '04588d202afcc1ee4ab5254c7847ec25b9a135bbda0f2bc69ee1a714749fd77dc9f88ff2a00d7e752d44cbe16e1ebcf0890b76ec7c78886109dee76ccfc8445424',
            'address': 'FgMkxwRGddJeP8VdEmfJNWATxKwQyb1rCr',
            'minikey': True,
            'txin_type': 'p2pkh',
            'compressed': False,  # this is actually ambiguous... issue #2748
            'addr_encoding': 'base58',
            'scripthash': '5b07ddfde826f5125ee823900749103cea37808038ecead5505a766a07c34445'},
    )

    def test_public_key_from_private_key(self):
        for priv_details in self.priv_pub_addr:
            txin_type, privkey, compressed = deserialize_privkey(priv_details['priv'])
            result = ecc.ECPrivkey(privkey).get_public_key_hex(compressed=compressed)
            self.assertEqual(priv_details['pub'], result)
            self.assertEqual(priv_details['txin_type'], txin_type)
            self.assertEqual(priv_details['compressed'], compressed)

    def test_address_from_private_key(self):
        for priv_details in self.priv_pub_addr:
            addr2 = address_from_private_key(priv_details['priv'])
            self.assertEqual(priv_details['address'], addr2)

    def test_is_valid_address(self):
        for priv_details in self.priv_pub_addr:
            addr = priv_details['address']
            self.assertFalse(is_address(priv_details['priv']))
            self.assertFalse(is_address(priv_details['pub']))
            self.assertTrue(is_address(addr))

            is_enc_b58 = priv_details['addr_encoding'] == 'base58'
            self.assertEqual(is_enc_b58, is_b58_address(addr))

            is_enc_bech32 = priv_details['addr_encoding'] == 'bech32'
            self.assertEqual(is_enc_bech32, is_segwit_address(addr))

        self.assertFalse(is_address("not an address"))

    def test_is_address_bad_checksums(self):
        self.assertTrue(is_address('1819s5TxxbBtuRPr3qYskMVC8sb1pqapWx'))
        self.assertFalse(is_address('1819s5TxxbBtuRPr3qYskMVC8sb1pqapWw'))

        self.assertTrue(is_address('3LrjLVnngqnaJeo3BQwMBg34iqYsjZjQUe'))
        self.assertFalse(is_address('3LrjLVnngqnaJeo3BQwMBg34iqYsjZjQUd'))

        self.assertTrue(is_address('bc1qxq64lrwt02hm7tu25lr3hm9tgzh58snfe67yt6'))
        self.assertFalse(is_address('bc1qxq64lrwt02hm7tu25lr3hm9tgzh58snfe67yt5'))

    def test_is_private_key(self):
        for priv_details in self.priv_pub_addr:
            self.assertTrue(is_private_key(priv_details['priv']))
            self.assertTrue(is_private_key(priv_details['exported_privkey']))
            self.assertFalse(is_private_key(priv_details['pub']))
            self.assertFalse(is_private_key(priv_details['address']))
        self.assertFalse(is_private_key("not a privkey"))

    def test_serialize_privkey(self):
        for priv_details in self.priv_pub_addr:
            txin_type, privkey, compressed = deserialize_privkey(priv_details['priv'])
            priv2 = serialize_privkey(privkey, compressed, txin_type)
            self.assertEqual(priv_details['exported_privkey'], priv2)

    def test_address_to_scripthash(self):
        for priv_details in self.priv_pub_addr:
            sh = address_to_scripthash(priv_details['address'])
            self.assertEqual(priv_details['scripthash'], sh)

    def test_is_minikey(self):
        for priv_details in self.priv_pub_addr:
            minikey = priv_details['minikey']
            priv = priv_details['priv']
            self.assertEqual(minikey, is_minikey(priv))

    def test_is_compressed_privkey(self):
        for priv_details in self.priv_pub_addr:
            self.assertEqual(priv_details['compressed'],
                             is_compressed_privkey(priv_details['priv']))

    def test_segwit_uncompressed_pubkey(self):
        with self.assertRaises(BitcoinException):
            is_private_key("p2wpkh-p2sh:5JKXxT3wAZHcybJ9YNkuHur9vou6uuAnorBV9A8vVxGNFH5wvTW",
                           raise_on_error=True)

    def test_wif_with_invalid_magic_byte_for_compressed_pubkey(self):
        with self.assertRaises(BitcoinException):
            is_private_key("KwFAa6AumokBD2dVqQLPou42jHiVsvThY1n25HJ8Ji8REf1wxAQb",
                           raise_on_error=True)


class TestBaseEncode(ElectrumTestCase):

    def test_base43(self):
        tx_hex = "020000000001021cd0e96f9ca202e017ca3465e3c13373c0df3a4cdd91c1fd02ea42a1a65d2a410000000000fdffffff757da7cf8322e5063785e2d8ada74702d2648fa2add2d533ba83c52eb110df690200000000fdffffff02d07e010000000000160014b544c86eaf95e3bb3b6d2cabb12ab40fc59cad9ca086010000000000232102ce0d066fbfcf150a5a1bbc4f312cd2eb080e8d8a47e5f2ce1a63b23215e54fb5ac02483045022100a9856bf10a950810abceeabc9a86e6ba533e130686e3d7863971b9377e7c658a0220288a69ef2b958a7c2ecfa376841d4a13817ed24fa9a0e0a6b9cb48e6439794c701210324e291735f83ff8de47301b12034950b80fa4724926a34d67e413d8ff8817c53024830450221008f885978f7af746679200ed55fe2e86c1303620824721f95cc41eb7965a3dfcf02207872082ac4a3c433d41a203e6d685a459e70e551904904711626ac899238c20a0121023d4c9deae1aacf3f822dd97a28deaec7d4e4ff97be746d124a63d20e582f5b290a971600"
        tx_bytes = bfh(tx_hex)
        tx_base43 = base_encode(tx_bytes, base=43)
        self.assertEqual("3E2DH7.J3PKVZJ3RCOXQVS3Y./6-WE.75DDU0K58-0N1FRL565N8ZH-DG1Z.1IGWTE5HK8F7PWH5P8+V3XGZZ6GQBPHNDE+RD8CAQVV1/6PQEMJIZTGPMIJ93B8P$QX+Y2R:TGT9QW8S89U4N2.+FUT8VG+34USI/N/JJ3CE*KLSW:REE8T5Y*9:U6515JIUR$6TODLYHSDE3B5DAF:5TF7V*VAL3G40WBOM0DO2+CFKTTM$G-SO:8U0EW:M8V:4*R9ZDX$B1IRBP9PLMDK8H801PNTFB4$HL1+/U3F61P$4N:UAO88:N5D+J:HI4YR8IM:3A7K1YZ9VMRC/47$6GGW5JEL1N690TDQ4XW+TWHD:V.1.630QK*JN/.EITVU80YS3.8LWKO:2STLWZAVHUXFHQ..NZ0:.J/FTZM.KYDXIE1VBY7/:PHZMQ$.JZQ2.XT32440X/HM+UY/7QP4I+HTD9.DUSY-8R6HDR-B8/PF2NP7I2-MRW9VPW3U9.S0LQ.*221F8KVMD5ANJXZJ8WV4UFZ4R.$-NXVE+-FAL:WFERGU+WHJTHAP",
                         tx_base43)
        self.assertEqual(tx_bytes,
                         base_decode(tx_base43, base=43))

    def test_base58(self):
        data_hex = '0cd394bef396200774544c58a5be0189f3ceb6a41c8da023b099ce547dd4d8071ed6ed647259fba8c26382edbf5165dfd2404e7a8885d88437db16947a116e451a5d1325e3fd075f9d370120d2ab537af69f32e74fc0ba53aaaa637752964b3ac95cfea7'
        data_bytes = bfh(data_hex)
        data_base58 = base_encode(data_bytes, base=58)
        self.assertEqual("VuvZ2K5UEcXCVcogny7NH4Evd9UfeYipsTdWuU4jLDhyaESijKtrGWZTFzVZJPjaoC9jFBs3SFtarhDhQhAxkXosUD8PmUb5UXW1tafcoPiCp8jHy7Fe2CUPXAbYuMvAyrkocbe6",
                         data_base58)
        self.assertEqual(data_bytes,
                         base_decode(data_base58, base=58))

    def test_base58check(self):
        data_hex = '0cd394bef396200774544c58a5be0189f3ceb6a41c8da023b099ce547dd4d8071ed6ed647259fba8c26382edbf5165dfd2404e7a8885d88437db16947a116e451a5d1325e3fd075f9d370120d2ab537af69f32e74fc0ba53aaaa637752964b3ac95cfea7'
        data_bytes = bfh(data_hex)
        data_base58check = EncodeBase58Check(data_bytes)
        self.assertEqual("4GCCJsjHqFbHxWbFBvRg35cSeNLHKeNqkXqFHW87zRmz6iP1dJU9Tk2KHZkoKj45jzVsSV4ZbQ8GpPwko6V3Z7cRfux3zJhUw7TZB6Kpa8Vdya8cMuUtL5Ry3CLtMetaY42u52X7Ey6MAH",
                         data_base58check)
        self.assertEqual(data_bytes,
                         DecodeBase58Check(data_base58check))<|MERGE_RESOLUTION|>--- conflicted
+++ resolved
@@ -550,21 +550,12 @@
         self.assertFalse(is_address('bc1gmk9yu'))
 
         # base58 P2PKH
-<<<<<<< HEAD
-        self.assertEqual(address_to_script('FYrKsifCJhUpBoPJc2PfPSuyXxPcEbrh5w').hex(), '76a91428662c67561b95c79d2257d2a93d9d151c977e9188ac')
-        self.assertEqual(address_to_script('FfQZ7uRS6YgXnQtn9ovUdPdutUmTgRNjXR').hex(), '76a914704f4b81cadb7bf7e68c08cd3657220f680f863c88ac')
-
-        # base58 P2SH
-        self.assertEqual(address_to_script('35ZqQJcBQMZ1rsv8aSuJ2wkC7ohUFNJZ77').hex(), 'a9142a84cf00d47f699ee7bbc1dea5ec1bdecb4ac15487')
-        self.assertEqual(address_to_script('3PyjzJ3im7f7bcV724GR57edKDqoZn2jJo').hex(), 'a914f47c8954e421031ad04ecd8e7752c9479206b9d387')
-=======
         self.assertEqual(address_to_script('14gcRovpkCoGkCNBivQBvw7eso7eiNAbxG').hex(), '76a91428662c67561b95c79d2257d2a93d9d151c977e9188ac')
         self.assertEqual(address_to_script('1BEqfzh4Y3zzLosfGhw1AsqbEKVW6e1qHv').hex(), '76a914704f4b81cadb7bf7e68c08cd3657220f680f863c88ac')
 
         # base58 P2SH
         self.assertEqual(address_to_script('35ZqQJcBQMZ1rsv8aSuJ2wkC7ohUCQMJbT').hex(), 'a9142a84cf00d47f699ee7bbc1dea5ec1bdecb4ac15487')
         self.assertEqual(address_to_script('3PyjzJ3im7f7bcV724GR57edKDqoZvH7Ji').hex(), 'a914f47c8954e421031ad04ecd8e7752c9479206b9d387')
->>>>>>> e29a1714
 
     def test_address_to_payload(self):
         # bech32 P2WPKH
